# This program is free software: you can redistribute it and/or modify it under the
# terms of the Apache License (v2.0) as published by the Apache Software Foundation.
#
# This program is distributed in the hope that it will be useful, but WITHOUT ANY
# WARRANTY; without even the implied warranty of MERCHANTABILITY or FITNESS FOR A
# PARTICULAR PURPOSE. See the Apache License for more details.
#
# You should have received a copy of the Apache License along with this program.
# If not, see <https://www.apache.org/licenses/LICENSE-2.0>.


"""
Implements the `Interface` class.

This module provides a modification to the standard `argparse.ArgumentParser`.
Instead of allowing it to construct usage and help statements, the `Interface`
class takes a pre-constructed usage and help string and uses those instead.
Further, it suppresses the exit behavior and always raises an `ArgumentError`
instead of trying to exit the program immediately.
"""

# standard libs
import argparse as _argparse

# elevate to this module
Namespace = _argparse.Namespace


class HelpOption(Exception):
    """Raised when the `-h|--help` flag is given."""

class VersionOption(Exception):
    """Raised when the `--version` flag is given."""

class ArgumentError(Exception):
    """Exceptions originating from `argparse`."""


<<<<<<< HEAD
# override version action to raise instead of exit
# `Interface` registers this alterate action behavior
class _VersionAction(_argparse._VersionAction):
    def __call__(self, parser, namespace, values, option_string=None):
        version = self.version
        if version is None:
            version = parser.version
        raise VersionOption(self.version)
=======

def _version_action(self, parser, namespace, values, option_string=None) -> None:
    raise VersionOption(self.version if self.version is not None else parser.version)

# override version action to raise exception
_argparse._VersionAction.__call__ = _version_action
>>>>>>> 31267e3b


class Interface(_argparse.ArgumentParser):
    """
    Variant of `argparse.ArgumentParser` that raises an ArgumentError instead of
    calling `sys.exit`. The `usage_text` and `help_text` will be taken verbatim.

    Example:
        >>> from cmdkit.cli import Interface
        >>> interface = Interface('my_app', 'usage: ...', 'help: ...')
        >>> interface.add_argument('--verbose', action_group='store_true')
    """

    def __init__(self, program: str, usage_text: str, help_text: str) -> None:
        """
        Explicitly provide `usage_text` and `help_text`.

        program: str
            Name of program (e.g., `os.path.basename(sys.argv[0])`).
        usage_text: str
            Full text of program "usage" statement.
        help_text: str
            Full text of program "help" statement.

        See Also:
        `argparse.ArgumentParser`
        """
        
        self.program = program
        self.usage_text = usage_text
        self.help_text = help_text

        super().__init__(prog=program, usage=usage_text, allow_abbrev=False)
        
        # alternate implementation raises VersionOption instead of exit().
        self.register('action', 'version', _VersionAction)

    # prevents base class from trying to build up usage text
    def format_help(self) -> str:
        return self.help_text

    # prevents base class from trying to build up help text
    def format_usage(self) -> str:
        return self.usage_text

    # messages will be printed manually
    def print_usage(self, *args, **kwargs) -> None:
        return  # don't allow parser to print usage

    def print_help(self, *args, **kwargs) -> None:
        raise HelpOption(self.help_text)

    # don't allow base class attempt to exit
    def exit(self, status: int = 0, message: str = None) -> None:
        raise ArgumentError(message)

    # simple raise, no printing
    def error(self, message: str) -> None:
        raise ArgumentError(message)
<|MERGE_RESOLUTION|>--- conflicted
+++ resolved
@@ -36,23 +36,11 @@
     """Exceptions originating from `argparse`."""
 
 
-<<<<<<< HEAD
-# override version action to raise instead of exit
-# `Interface` registers this alterate action behavior
-class _VersionAction(_argparse._VersionAction):
-    def __call__(self, parser, namespace, values, option_string=None):
-        version = self.version
-        if version is None:
-            version = parser.version
-        raise VersionOption(self.version)
-=======
-
 def _version_action(self, parser, namespace, values, option_string=None) -> None:
     raise VersionOption(self.version if self.version is not None else parser.version)
 
 # override version action to raise exception
 _argparse._VersionAction.__call__ = _version_action
->>>>>>> 31267e3b
 
 
 class Interface(_argparse.ArgumentParser):
