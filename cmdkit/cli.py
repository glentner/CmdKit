--- conflicted
+++ resolved
@@ -35,11 +35,8 @@
 class ArgumentError(Exception):
     """Raised by :class:`~Interface` on bad arguments."""
 
-<<<<<<< HEAD
-=======
 
 # override version action to raise instead
->>>>>>> 3306de7d
 def _version_action(self, parser, namespace, values, option_string=None) -> None:
     raise VersionOption(self.version if self.version is not None else parser.version)
 _argparse._VersionAction.__call__ = _version_action  # noqa (protected)
