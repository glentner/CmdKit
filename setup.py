--- conflicted
+++ resolved
@@ -40,12 +40,7 @@
     url              = 'https://cmdkit.readthedocs.io',
     packages         = find_packages(),
     long_description = readme_file(),
-<<<<<<< HEAD
-    long_description_content_type="text/markdown",
-    classifiers      = ['Development Status :: 3 - Alpha',
-=======
     classifiers      = ['Development Status :: 5 - Production/Stable',
->>>>>>> 65646657
                         'Topic :: Software Development :: Libraries :: Application Frameworks',
                         'Programming Language :: Python :: 3.7',
                         'License :: OSI Approved :: Apache Software License', ],
